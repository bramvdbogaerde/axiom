{-# LANGUAGE ConstraintKinds #-}
{-# LANGUAGE FlexibleContexts #-}
{-# LANGUAGE GeneralizedNewtypeDeriving #-}
{-# LANGUAGE TemplateHaskell #-}

module Language.Solver where

import Control.Applicative
import Control.Lens
import Control.Monad.Except
import Control.Monad.ST
import Control.Monad.State
import Data.Functor.Identity
import Control.Monad.Trans
import Data.Map (Map)
import qualified Data.Map as Map
import Data.Sequence (Seq)
import qualified Data.Sequence as Seq
import Data.Set (Set)
import qualified Data.Set as Set
import Language.AST
import qualified Language.Solver.BacktrackingST as ST
import qualified Language.Solver.Renamer as Renamer
import qualified Language.Solver.Unification as Unification
import Language.Solver.Worklist
import qualified Data.List as List
import Language.Solver.Unification (RefTerm)
import qualified Debug.Trace as Debug

------------------------------------------------------------
-- Search data structures
------------------------------------------------------------

-- | A new goal for search, keeps track of the term
-- to be solved and also from which rule this term
-- originated.
data SearchGoal s = SearchGoal
  { _goalRuleName :: String,
    _goalTerm :: RefTerm s }

data SearchState s = SearchState
  { _searchGoals :: [SearchGoal s],
    _searchSnapshot :: ST.Snapshot s,
    _searchMapping :: Unification.VariableMapping s
  }

data SearchCtx q s = SearchCtx
  { _searchQueue :: q (SearchState s),
    _currentMapping :: Unification.VariableMapping s
  }

type SolverResult = Either String (Map String PureTerm)

$(makeLenses ''SearchState)
$(makeLenses ''SearchCtx)


------------------------------------------------------------
-- Core data structures
------------------------------------------------------------

data EngineCtx q s = EngineCtx
  { -- | Mapping from functor names to their appropriate rule, used in backwards reasoning
    _conclusionFunctors :: Map String (Set RuleDecl),
    -- | Unique variables counter
    _numUniqueVariables :: Int,
    -- | Search context for query resolution
    _searchCtx :: SearchCtx q s
  }

-- | Create an empty search context
emptySearchCtx :: (Queue q) => SearchCtx q s
emptySearchCtx = SearchCtx emptyQueue Map.empty

-- | Create an empty solver engine context
emptyEngineCtx :: (Queue q) => EngineCtx q s
emptyEngineCtx = EngineCtx Map.empty 0 emptySearchCtx

$(makeLenses ''EngineCtx)

-- | Associate the given functor with the given rule, indicating that it can be found in the conclusion of that rule.
addConclusionFunctor :: String -> RuleDecl -> EngineCtx q s -> EngineCtx q s
addConclusionFunctor nam decl =
  over conclusionFunctors (Map.insertWith Set.union nam (Set.singleton decl))

-- | Construct an initial context from the rules defined the program
fromRules :: (Queue q) => [RuleDecl] -> EngineCtx q s
fromRules = foldr visit emptyEngineCtx
  where
    visit rule@(RuleDecl _ precedent consequent _) =
      flip (foldr (`addConclusionFunctor` rule)) (foldMap functorName consequent)

------------------------------------------------------------
-- Monad context
------------------------------------------------------------

-- | The solver monadic context
newtype Solver q s a = Solver {getSolver :: StateT (EngineCtx q s) (ST.ST s) a}
  deriving (Applicative, Functor, Monad, MonadState (EngineCtx q s))


runSolver :: EngineCtx q s -> Solver q s a -> ST.ST s a
runSolver ctx (Solver stateT) = evalStateT stateT ctx

------------------------------------------------------------
-- Solver monad operations
------------------------------------------------------------

liftST :: ST.ST s a -> Solver q s a
liftST = Solver . lift

takeSnapshot :: Solver q s (ST.Snapshot s)
takeSnapshot = liftST ST.snapshot

restoreSnapshot :: ST.Snapshot s -> Solver q s ()
restoreSnapshot = liftST . ST.restore

-- | Convert a PureTerm to RefTerm and update the solver's current mapping
refTerm :: PureTerm -> Solver q s (RefTerm s)
refTerm term = do
  mapping <- gets (^. searchCtx . currentMapping)
  (refTerm, newMapping) <- liftST $ Unification.refTerm term mapping
  modify (set (searchCtx . currentMapping) newMapping)
  return refTerm

------------------------------------------------------------
-- Auxiliary functions
------------------------------------------------------------

unify :: RefTerm s -> RefTerm s -> Solver q s (Either String ())
unify left  =
  liftST .  runExceptT .  Unification.unifyTerms left

------------------------------------------------------------
-- Core search functions
------------------------------------------------------------

-- | Initialize the queue with the query
initialWL :: Queue q => PureTerm -> Solver q s ()
initialWL query = do
  refQuery <- refTerm query
  mapping <- gets (^. searchCtx . currentMapping)
  snapshot <- takeSnapshot
  let initialState = SearchState [SearchGoal "initial" refQuery] snapshot mapping
  modify (over (searchCtx . searchQueue) (enqueue initialState))

-- | Main entry point for solving a query - returns lazy list of all solutions
solve :: (Queue q) => PureTerm -> Solver q s [Map String PureTerm]
solve query = initialWL query >> solveAll

-- | Solve a single step: dequeue one state and process it
-- Returns Nothing if queue is empty, Just (Left solution) if solution found,
-- Just (Right ()) if search state was processed and search should continue
solveSingle :: (Queue q) => Solver q s (Maybe (Either (Map String PureTerm) ()))
solveSingle = do
  queue <- gets (^. searchCtx . searchQueue)
  case dequeue queue of
    Nothing -> return Nothing -- Queue empty
    Just (state, restQueue) -> do
      modify (set (searchCtx . searchQueue) restQueue)
      restoreSnapshot (state ^. searchSnapshot)
      modify (set (searchCtx . currentMapping) (state ^. searchMapping))

      case state ^. searchGoals of
        [] -> do
          -- No goals left - we have a solution
          mapping <- gets (^. searchCtx . currentMapping)
          result <- liftST $ mapM (\cell -> Unification.pureTerm (Atom cell dummyRange) mapping) mapping
          return $ Just (Left result)
        (goal:remainingGoals) -> do
          expandGoal goal remainingGoals
          return $ Just (Right ())

-- | Collect all solutions by repeatedly calling solveSingle
solveAll :: (Queue q) => Solver q s [Map String PureTerm]
solveAll = do
  result <- solveSingle
  case result of
    Nothing -> return []  -- No more states to process
    Just (Left solution) -> (solution:) <$> solveAll  -- Found solution, continue
    Just (Right ()) -> solveAll  -- Processed state, continue

-- | Continue solving with the given remaining goals
continue :: (Queue q) => [SearchGoal s] -> Solver q s ()
continue remainingGoals = do
  newState <- SearchState remainingGoals <$> takeSnapshot <*> gets (^. searchCtx . currentMapping)
  modify (over (searchCtx . searchQueue) (enqueue newState))

-- | Expand a goal by trying all matching rules
expandGoal :: (Queue q) => SearchGoal s -> [SearchGoal s] -> Solver q s ()
expandGoal (SearchGoal ruleName goal) remainingGoals = do
  case goal of
    -- Functors: look for rules with the name of the functor in its
    -- conclusion, add that rule as a goal to the context.
    Functor name _ _ -> do
      rules <- findMatchingRules name
      mapM_ (processRule goal remainingGoals) rules
    
    Transition nam from to s -> do
      -- Transitions: look for rules with the transition name in the conclusion
      rules <- findMatchingRules nam
      mapM_ (processRule goal remainingGoals) rules
    
    Eqq left right _ -> do
      -- Equality: try to unify, if it succeeds then = succeeds
<<<<<<< HEAD
      either (const $ return ()) (const $ continue remainingGoals) =<< unify left right
    Neq left right _ -> do
      -- Inequality: fail if unifies, otherwise succeed
      either (const $ continue remainingGoals) (const $ return ()) =<< unify left right
=======
      unifyResult <- liftST $ runExceptT $ Unification.unifyTerms left right
      case unifyResult of
        Left _ ->
          -- Unification failed, so = fails - this branch is pruned (no new states added)
          return ()
        Right _ -> do
          -- Unification succeeded, so = succeeds - continue with remaining goals
          continue remainingGoals
    Neq left right _ -> do
      -- Negation as failure: try to unify, if it fails then Neq succeeds
      unifyResult <- liftST $ runExceptT $ Unification.unifyTerms left right
      case unifyResult of
        Left _ -> do
          -- Unification failed, so /= succeeds - continue with remaining goals
          continue remainingGoals
        Right _ ->
          -- Unification succeeded, so /= fails - this branch is pruned (no new states added)
          return ()
>>>>>>> 2d7d2358
    _ -> return () -- Variables and other terms can't be expanded

------------------------------------------------------------
-- Rule processing functions
------------------------------------------------------------

-- | Find all rules that could potentially match a functor name
findMatchingRules :: String -> Solver q s [RuleDecl]
findMatchingRules functorName = do
  gets (Set.toList . Map.findWithDefault Set.empty functorName . (^. conclusionFunctors))

-- | Try to unify a goal with a rule and add new search states
processRule :: (Queue q) => RefTerm s -> [SearchGoal s] -> RuleDecl -> Solver q s ()
processRule goal remainingGoals rule = do
<<<<<<< HEAD
  RuleDecl ruleName precedents consequents _ <- Solver $ zoom numUniqueVariables $ Renamer.renameRuleState rule

  -- Assert that there's only one consequent for now
  case consequents of
    [consequent] -> do
      refConsequent <- refTerm consequent
      precedentRefs <- mapM refTerm precedents

      -- Create unification goal: current goal = consequent
      let unificationGoal = SearchGoal ruleName (Eqq goal refConsequent dummyRange)
      let precedentGoals = map (SearchGoal ruleName) precedentRefs
      let newGoals = unificationGoal : precedentGoals ++ remainingGoals

      continue newGoals
    _ -> error $ "Rule " ++ ruleName ++ " has " ++ show (length consequents) ++ " consequents, expected exactly 1"

=======
  freshVarCount <- gets (^. numUniqueVariables)
  let (RuleDecl ruleName precedents consequents _, newFreshCount) = Renamer.renameRule' freshVarCount rule
  modify (set numUniqueVariables newFreshCount)
  
  -- Assert that there's only one consequent for now
  case consequents of
    [consequent] -> do
      refConsequent <- refTerm consequent
      precedentRefs <- mapM refTerm precedents
      
      -- Create unification goal: current goal = consequent
      let unificationGoal = SearchGoal ruleName (Eqq goal refConsequent dummyRange)
      let precedentGoals = map (SearchGoal ruleName) precedentRefs
      let newGoals = unificationGoal : precedentGoals ++ remainingGoals
      
      continue newGoals
    _ -> error $ "Rule " ++ ruleName ++ " has " ++ show (length consequents) ++ " consequents, expected exactly 1"

>>>>>>> 2d7d2358

------------------------------------------------------------
-- Inspection
------------------------------------------------------------

getQueueSize :: Queue q => Solver q s Int
getQueueSize =
  gets ((length . queueToList) . (^. searchCtx . searchQueue))<|MERGE_RESOLUTION|>--- conflicted
+++ resolved
@@ -203,31 +203,10 @@
     
     Eqq left right _ -> do
       -- Equality: try to unify, if it succeeds then = succeeds
-<<<<<<< HEAD
       either (const $ return ()) (const $ continue remainingGoals) =<< unify left right
     Neq left right _ -> do
       -- Inequality: fail if unifies, otherwise succeed
       either (const $ continue remainingGoals) (const $ return ()) =<< unify left right
-=======
-      unifyResult <- liftST $ runExceptT $ Unification.unifyTerms left right
-      case unifyResult of
-        Left _ ->
-          -- Unification failed, so = fails - this branch is pruned (no new states added)
-          return ()
-        Right _ -> do
-          -- Unification succeeded, so = succeeds - continue with remaining goals
-          continue remainingGoals
-    Neq left right _ -> do
-      -- Negation as failure: try to unify, if it fails then Neq succeeds
-      unifyResult <- liftST $ runExceptT $ Unification.unifyTerms left right
-      case unifyResult of
-        Left _ -> do
-          -- Unification failed, so /= succeeds - continue with remaining goals
-          continue remainingGoals
-        Right _ ->
-          -- Unification succeeded, so /= fails - this branch is pruned (no new states added)
-          return ()
->>>>>>> 2d7d2358
     _ -> return () -- Variables and other terms can't be expanded
 
 ------------------------------------------------------------
@@ -242,7 +221,6 @@
 -- | Try to unify a goal with a rule and add new search states
 processRule :: (Queue q) => RefTerm s -> [SearchGoal s] -> RuleDecl -> Solver q s ()
 processRule goal remainingGoals rule = do
-<<<<<<< HEAD
   RuleDecl ruleName precedents consequents _ <- Solver $ zoom numUniqueVariables $ Renamer.renameRuleState rule
 
   -- Assert that there's only one consequent for now
@@ -259,27 +237,6 @@
       continue newGoals
     _ -> error $ "Rule " ++ ruleName ++ " has " ++ show (length consequents) ++ " consequents, expected exactly 1"
 
-=======
-  freshVarCount <- gets (^. numUniqueVariables)
-  let (RuleDecl ruleName precedents consequents _, newFreshCount) = Renamer.renameRule' freshVarCount rule
-  modify (set numUniqueVariables newFreshCount)
-  
-  -- Assert that there's only one consequent for now
-  case consequents of
-    [consequent] -> do
-      refConsequent <- refTerm consequent
-      precedentRefs <- mapM refTerm precedents
-      
-      -- Create unification goal: current goal = consequent
-      let unificationGoal = SearchGoal ruleName (Eqq goal refConsequent dummyRange)
-      let precedentGoals = map (SearchGoal ruleName) precedentRefs
-      let newGoals = unificationGoal : precedentGoals ++ remainingGoals
-      
-      continue newGoals
-    _ -> error $ "Rule " ++ ruleName ++ " has " ++ show (length consequents) ++ " consequents, expected exactly 1"
-
->>>>>>> 2d7d2358
-
 ------------------------------------------------------------
 -- Inspection
 ------------------------------------------------------------
