--- conflicted
+++ resolved
@@ -71,11 +71,8 @@
                , LanguageServer.Diagnostics
                , LanguageServer.Symbols
                , Latex.Generator
-<<<<<<< HEAD
-=======
                , Latex.Entrypoint
                , Latex.Output
->>>>>>> 769ad476
   hs-source-dirs: app
   main-is: Main.hs
   ghc-options: -Werror -Wall -Wno-name-shadowing -Wno-unused-record-wildcards
